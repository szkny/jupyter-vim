--- conflicted
+++ resolved
@@ -218,7 +218,6 @@
     b = vim.current.buffer
     startedin_vimipython = vim.eval('@%')=='vim-ipython'
     if not startedin_vimipython:
-<<<<<<< HEAD
         # switch to preview window
         vim.command(
             "try"
@@ -239,15 +238,7 @@
             # subchannel window quick quit key 'q'
             vim.command('map <buffer> q :q<CR>')
             vim.command("set bufhidden=hide buftype=nofile ft=python")
-=======
-        vim.command("pcl")
-        vim.command("silent pedit vim-ipython")
-        vim.command("normal P") #switch to preview window
-    # subchannel window quick quit key 'q'
-    vim.command('map <buffer> q :q<CR>')
-    vim.command('map <buffer>  :py km.interrupt_kernel()<cr>:echo("KeyboardInterrupt (sent to ipython)","Operator")<CR>')
-    vim.command("set bufhidden=hide buftype=nofile ft=python")
->>>>>>> 26bb419a
+            vim.command("map <buffer>  :IPythonInterrupt<cr>")
     
     #syntax highlighting for python prompt
     # QtConsole In[] is blue, but I prefer the oldschool green
@@ -401,7 +392,7 @@
     msgs = (m for m in msgs if 'msg_type' in m['header'])
     msgs = (m for m in msgs if m['header']['msg_type'] == 'pyout')
     for m in msgs:
-	pid = int( m['content']['data']['text/plain'] )
+        pid = int( m['content']['data']['text/plain'] )
 
 
 def interrupt_kernel_hack():
@@ -413,10 +404,10 @@
     global pid
     import signal
     import os
-    print 'interrupting', pid
     if pid:
-	print 'interupting pid %i with signal %i' % (pid, signal.SIGINT)
-	os.kill(pid, signal.SIGINT)
+        echo("KeyboardInterrupt (sent to ipython: pid " + 
+            "%i with signal %i)" % (pid, signal.SIGINT),"Operator")
+    os.kill(pid, signal.SIGINT)
 
 
 def dedent_run_this_line():
@@ -565,21 +556,21 @@
 endif
 
 fun! CompleteIPython(findstart, base)
-	  if a:findstart
-	    " locate the start of the word
-	    let line = getline('.')
-	    let start = col('.') - 1
-	    while start > 0 && line[start-1] =~ '\k\|\.' "keyword
-	      let start -= 1
-	    endwhile
+      if a:findstart
+        " locate the start of the word
+        let line = getline('.')
+        let start = col('.') - 1
+        while start > 0 && line[start-1] =~ '\k\|\.' "keyword
+          let start -= 1
+        endwhile
         echo start
         python << endpython
 current_line = vim.current.line
 endpython
-	    return start
-	  else
-	    " find months matching with "a:base"
-	    let res = []
+        return start
+      else
+        " find months matching with "a:base"
+        let res = []
         python << endpython
 base = vim.eval("a:base")
 findstart = vim.eval("a:findstart")
@@ -613,6 +604,6 @@
     vim.command('call add(res,"'+c+'")')
 endpython
         "call extend(res,completions) 
-	    return res
-	  endif
-	endfun+        return res
+      endif
+    endfun