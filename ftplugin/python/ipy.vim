"=============================================================================
"    File: ftplugin/python/ipy.vim
" Created: 07/28/11 22:14:58
"  Author: Paul Ivanov (http://pirsquared.org)
"  Updated: [02/14/2018, 12:31] Bernie Roesler
"
" Description: Vim integration with IPython 6.1.0+
"
" A two-way integration between Vim and IPython (now Jupyter Console, etc.).
"
" Using this plugin, you can send lines or whole files for IPython to execute,
" and also get back object introspection and word completions in Vim, like
" what you get with: object?<enter>, or object.<tab> in IPython
"
" This version of vim-ipython has been tested on the following:
" $ ipython --version           # 6.1.0
" $ jupyter --version           # 4.3.0
" $ jupyter console --version   # 5.2.0
" $ jupyter qtconsole --version # 4.3.1
" $ jupyter notebook --version  # 5.0.0

"=============================================================================

" TODO move to docs
"----------------------------------------------------------------------------- 
"        Quickstart Guide: {{{
"-----------------------------------------------------------------------------
" Start `jupyter qtconsole`, `jupyter console`, or `jupyter notebook` and open
" a notebook using a separate terminal window, tmux pane, or your web browser.
" Source this file, which provides the IPython command:
"
"   :source ipy.vim
"   :IPython
"
<<<<<<< HEAD
"}}}

" if exists("g:loaded_ipy") || !has('pythonx') || &cp || version < 800
if !has('pythonx') || &cp || version < 800
    finish
endif

"----------------------------------------------------------------------------- 
"        Configuration {{{
"-----------------------------------------------------------------------------
" Allow custom mappings
if !exists('g:ipy_mapkeys')
    let g:ipy_mapkeys = 0
=======
" written by Paul Ivanov (http://pirsquared.org)
"
if !(has('python') || has('python3'))
    " exit if python is not available.
    " XXX: raise an error message here
    finish
endif

if has('python3') && get(g:, 'pymode_python', '') !=# 'python'
  command! -nargs=1 Python2or3 python3 <args>
  Python2or3 PY3 = True
  function! IPythonPyeval(arg)
    return py3eval(a:arg)
  endfunction
else
  command! -nargs=1 Python2or3 python <args>
  Python2or3 PY3 = False
  function! IPythonPyeval(arg)
    return pyeval(a:arg)
  endfunction
endif

" Allow custom mappings.
if !exists('g:ipy_perform_mappings')
    let g:ipy_perform_mappings = 1
>>>>>>> 26c8a7c2
endif

" Enable cell folding
if !exists('g:ipy_cell_folding')
    let g:ipy_cell_folding = 0
endif

if !exists('g:ipython_dictionary_completion')
    let g:ipython_dictionary_completion = 0
endif
if !exists('g:ipython_greedy_matching')
    let g:ipython_greedy_matching = 0
endif

" Use -i with %run magic by default
if !exists('g:ipython_run_flags')
    let g:ipython_run_flags = '-i'
endif

" Automatically run :IPython in python files after running :IPython the first
" time
if !exists('g:ipy_autostart')
    let g:ipy_autostart = 1
endif

if !exists('g:ipython_history_len')
  let g:ipython_history_len = 100
endif
if !exists('g:ipython_history_raw')
  let g:ipython_history_raw = 1
endif
if !exists('g:ipython_history_unique')
  let g:ipython_history_unique = 1
endif
if !exists('g:ipython_history_timeout')
  let g:ipython_history_timeout = 2
endif

" Register IPython completefunc
<<<<<<< HEAD
" 'global'   -- for all of vim.
" 'local'    -- only for the current buffer (default).
=======
" 'global'   -- for all of vim (default).
" 'local'    -- only for the current buffer.
" 'omni'     -- set omnifunc for current buffer.
>>>>>>> 26c8a7c2
" otherwise  -- don't register it at all.
"
" you can later set it using ':set completefunc=CompleteIPython', which will
" correspond to the 'global' behavior, or with ':setl ...' to get the 'local'
" behavior
"
if !exists('g:ipy_completefunc')
<<<<<<< HEAD
    let g:ipy_completefunc = 'local'
endif

" Import python functions
pythonx << EOF
import vim
import sys
vim_ipython_path = vim.eval("expand('<sfile>:p:h')")
sys.path.append(vim_ipython_path)
from vim_ipython import *
EOF
=======
    let g:ipy_completefunc = 'omni'
endif

" reselect lines after sending from Visual mode
if !exists('g:ipy_reselect')
       let g:ipy_reselect = 0
endif

" wait to get numbers for In[43]: feedback?
if !exists('g:ipy_show_execution_count')
       let g:ipy_show_execution_count = 1
endif

" update vim-ipython 'shell' on every send?
if !exists('g:ipy_monitor_subchannel')
       let g:ipy_monitor_subchannel = 1
endif

" flags to for IPython's run magic when using <F5>
if !exists('g:ipy_run_flags')
       let g:ipy_run_flags = '-i'
endif

Python2or3 << endpython
import vim
import sys
import itertools as it
import operator as op
vim_ipython_path = vim.eval("expand('<sfile>:h')")
sys.path.append(vim_ipython_path)
from vim_ipython import *

endpython
>>>>>>> 26c8a7c2

fun! <SID>toggle_send_on_save()
    if exists("s:ssos") && s:ssos == 0
        let s:ssos = 1
<<<<<<< HEAD
        au BufWritePost *.py :pythonx run_this_file()
=======
        au BufWritePost *.py :Python2or3 run_this_file()
>>>>>>> 26c8a7c2
        echo "Autosend On"
    else
        let s:ssos = 0
        au! BufWritePost *.py
        echo "Autosend Off"
    endif
endfun

<<<<<<< HEAD
" Update the vim-ipython shell when the cursor is not moving.
" You can change how quickly this happens after you stop moving the cursor by
" setting 'updatetime' (in milliseconds). For example, to have this event
" trigger after 1 second:
"
"       :set updatetime 1000
"
" NOTE: This will only be triggered once, after the first 'updatetime'
" milliseconds, *not* every 'updatetime' milliseconds. see :help CursorHold
" for more info.
"
" TODO: Make this easily configurable on the fly, so that an introspection
" buffer we may have opened up doesn't get closed just because of an idle
" event (i.e. user pressed \d and then left the buffer that popped up, but
" expects it to stay there).
" au CursorHold *.*,vim-ipython :pythonx if update_subchannel_msgs(): echo("vim-ipython shell updated (on idle)",'Operator')

" XXX: broken - cursor hold update for insert mode moves the cursor one
" character to the left of the last character (update_subchannel_msgs must be
" doing this)
"au CursorHoldI *.* :pythonx if update_subchannel_msgs(): echo("vim-ipython shell updated (on idle)",'Operator')

" Same as above, but on regaining window focus (mostly for GUIs)
" au FocusGained *.*,vim-ipython :pythonx if update_subchannel_msgs(): echo("vim-ipython shell updated (on input focus)",'Operator')

" Update vim-ipython buffer when we move the cursor there. A message is only
" displayed if vim-ipython buffer has been updated.
" au BufEnter vim-ipython :pythonx if update_subchannel_msgs(): echo("vim-ipython shell updated (on buffer enter)",'Operator')

" Setup plugin mappings for the most common ways to interact with ipython.
noremap  <Plug>IPython-RunFile            :pythonx run_this_file()<CR>
noremap  <Plug>IPython-RunLine            :pythonx run_this_line()<CR>
noremap  <Plug>IPython-RunLines           :pythonx run_these_lines()<CR>
noremap  <Plug>IPython-OpenPyDoc          :pythonx get_doc_buffer()<CR>
noremap  <Plug>IPython-UpdateShell        :pythonx if update_subchannel_msgs(force=True): echo("vim-ipython shell updated",'Operator')<CR>
noremap  <Plug>IPython-ToggleReselect     :pythonx toggle_reselect()<CR>
"noremap  <Plug>IPython-StartDebugging     :pythonx send('%pdb')<CR>
"noremap  <Plug>IPython-BreakpointSet      :pythonx set_breakpoint()<CR>
"noremap  <Plug>IPython-BreakpointClear    :pythonx clear_breakpoint()<CR>
"noremap  <Plug>IPython-DebugThisFile      :pythonx run_this_file_pdb()<CR>
"noremap  <Plug>IPython-BreakpointClearAll :pythonx clear_all_breaks()<CR>
noremap  <Plug>IPython-ToggleSendOnSave   :call <SID>toggle_send_on_save()<CR>
noremap  <Plug>IPython-PlotClearCurrent   :pythonx run_command("plt.clf()")<CR>
noremap  <Plug>IPython-PlotCloseAll       :pythonx run_command("plt.close('all')")<CR>
noremap  <Plug>IPython-RunLineAsTopLevel  :pythonx dedent_run_this_line()<CR>
xnoremap <Plug>IPython-RunLinesAsTopLevel :pythonx dedent_run_these_lines()<CR>

if g:ipy_mapkeys
    map  <buffer> <silent> <F5>           <Plug>IPython-RunFile
    map  <buffer> <silent> <S-F5>         <Plug>IPython-RunLine
    map  <buffer> <silent> <F9>           <Plug>IPython-RunLines
    map  <buffer> <silent> <LocalLeader>d <Plug>IPython-OpenPyDoc
    map  <buffer> <silent> <LocalLeader>s <Plug>IPython-UpdateShell
    map  <buffer> <silent> <S-F9>         <Plug>IPython-ToggleReselect
    "map  <buffer> <silent> <C-F6>         <Plug>IPython-StartDebugging
    "map  <buffer> <silent> <F6>           <Plug>IPython-BreakpointSet
    "map  <buffer> <silent> <S-F6>         <Plug>IPython-BreakpointClear
    "map  <buffer> <silent> <F7>           <Plug>IPython-DebugThisFile
    "map  <buffer> <silent> <S-F7>         <Plug>IPython-BreakpointClearAll
    imap <buffer>          <C-F5>         <C-o><Plug>IPython-RunFile
    imap <buffer>          <S-F5>         <C-o><Plug>IPython-RunLines
    imap <buffer> <silent> <F5>           <C-o><Plug>IPython-RunFile
    map  <buffer>          <C-F5>         <Plug>IPython-ToggleSendOnSave
    "" Example of how to quickly clear the current plot with a keystroke
    "map  <buffer> <silent> <F12>          <Plug>IPython-PlotClearCurrent
    "" Example of how to quickly close all figures with a keystroke
    "map  <buffer> <silent> <F11>          <Plug>IPython-PlotCloseAll

    "pi custom
    map  <buffer> <silent> <C-Return>     <Plug>IPython-RunFile
    map  <buffer> <silent> <C-s>          <Plug>IPython-RunLine
    imap <buffer> <silent> <C-s>          <C-o><Plug>IPython-RunLine
    map  <buffer> <silent> <M-s>          <Plug>IPython-RunLineAsTopLevel
    xmap <buffer> <silent> <C-S>          <Plug>IPython-RunLines
    xmap <buffer> <silent> <M-s>          <Plug>IPython-RunLinesAsTopLevel

    noremap  <buffer> <silent> <M-c>      I#<ESC>
    xnoremap <buffer> <silent> <M-c>      I#<ESC>
    noremap  <buffer> <silent> <M-C>      :s/^\([ \t]*\)#/\1/<CR>
    xnoremap <buffer> <silent> <M-C>      :s/^\([ \t]*\)#/\1/<CR>
endif

command! -nargs=* IPython :pythonx km_from_string("<args>")
command! -nargs=0 IPythonClipboard :pythonx km_from_string(vim.eval('@+'))
command! -nargs=0 IPythonXSelection :pythonx km_from_string(vim.eval('@*'))
command! -nargs=* IPythonNew :pythonx new_ipy("<args>")
command! -nargs=* IPythonInterrupt :pythonx interrupt_kernel_hack("<args>")
command! -nargs=0 IPythonTerminate :pythonx terminate_kernel_hack()

function! IPythonBalloonExpr()
pythonx << endpython
=======
augroup vim-ipython
    autocmd!
    au FileType python IPython
    " Update the vim-ipython shell when the cursor is not moving.
    " You can change how quickly this happens after you stop moving the cursor by
    " setting 'updatetime' (in milliseconds). For example, to have this event
    " trigger after 1 second:
    "
    "       :set updatetime 1000
    "
    " NOTE: This will only be triggered once, after the first 'updatetime'
    " milliseconds, *not* every 'updatetime' milliseconds. see :help CursorHold
    " for more info.
    "
    " TODO: Make this easily configurable on the fly, so that an introspection
    " buffer we may have opened up doesn't get closed just because of an idle
    " event (i.e. user pressed \d and then left the buffer that popped up, but
    " expects it to stay there).
    au CursorHold *.*,vim-ipython :Python2or3 if update_subchannel_msgs(): echo("vim-ipython shell updated (on idle)",'Operator')

    " XXX: broken - cursor hold update for insert mode moves the cursor one
    " character to the left of the last character (update_subchannel_msgs must be
    " doing this)
    "au CursorHoldI *.* :Python2or3 if update_subchannel_msgs(): echo("vim-ipython shell updated (on idle)",'Operator')

    " Same as above, but on regaining window focus (mostly for GUIs)
    au FocusGained *.*,vim-ipython :Python2or3 if update_subchannel_msgs(): echo("vim-ipython shell updated (on input focus)",'Operator')

    " Update vim-ipython buffer when we move the cursor there. A message is only
    " displayed if vim-ipython buffer has been updated.
    au BufEnter vim-ipython :Python2or3 if update_subchannel_msgs(): echo("vim-ipython shell updated (on buffer enter)",'Operator')
augroup END

" Setup plugin mappings for the most common ways to interact with ipython.
noremap  <Plug>(IPython-RunFile)            :update<CR>:Python2or3 run_this_file()<CR>
noremap  <Plug>(IPython-ImportFile)         :update<CR>:Python2or3 run_this_file('-n')<CR>
noremap  <Plug>(IPython-RunLine)            :Python2or3 run_this_line()<CR>
noremap  <Plug>(IPython-RunCell)            :Python2or3 run_this_cell()<CR>
if has('python3') && get(g:, 'pymode_python', '') !=# 'python'
    noremap  <Plug>(IPython-RunLines)           :python3 run_these_lines()<CR>
    xnoremap <Plug>(IPython-RunLinesAsTopLevel) :python3 dedent_run_these_lines()<CR>
else
    noremap  <Plug>(IPython-RunLines)           :python run_these_lines()<CR>
    xnoremap <Plug>(IPython-RunLinesAsTopLevel) :python dedent_run_these_lines()<CR>
endif
noremap  <Plug>(IPython-OpenPyDoc)          :Python2or3 get_doc_buffer()<CR>
noremap  <Plug>(IPython-UpdateShell)        :Python2or3 if update_subchannel_msgs(force=True): echo("vim-ipython shell updated",'Operator')<CR>
noremap  <Plug>(IPython-ToggleReselect)     :Python2or3 toggle_reselect()<CR>
"noremap  <Plug>(IPython-StartDebugging)     :Python2or3 send('%pdb')<CR>
"noremap  <Plug>(IPython-BreakpointSet)      :Python2or3 set_breakpoint()<CR>
"noremap  <Plug>(IPython-BreakpointClear)    :Python2or3 clear_breakpoint()<CR>
"noremap  <Plug>(IPython-DebugThisFile)      :Python2or3 run_this_file_pdb()<CR>
"noremap  <Plug>(IPython-BreakpointClearAll) :Python2or3 clear_all_breaks()<CR>
noremap  <Plug>(IPython-ToggleSendOnSave)   :call <SID>toggle_send_on_save()<CR>
noremap  <Plug>(IPython-PlotClearCurrent)   :Python2or3 run_command("plt.clf()")<CR>
noremap  <Plug>(IPython-PlotCloseAll)       :Python2or3 run_command("plt.close('all')")<CR>
noremap  <Plug>(IPython-RunLineAsTopLevel)  :Python2or3 dedent_run_this_line()<CR>
noremap  <Plug>(IPython-RunTextObj)         :<C-u>set opfunc=<SID>opfunc<CR>g@
noremap  <Plug>(IPython-RunParagraph)       :<C-u>set opfunc=<SID>opfunc<CR>g@ap

function! s:DoMappings()
    let b:did_ipython = 1
    if g:ipy_perform_mappings != 0
       if &buftype == ''
        map  <buffer> <silent> <F5>           <Plug>(IPython-RunFile)
        map  <buffer> <silent> g<F5>          <Plug>(IPython-ImportFile)
       endif
        " map  <buffer> <silent> <S-F5>         <Plug>(IPython-RunLine)
        map  <buffer> <silent> <F6>           <Plug>(IPython-RunTextObj)
        map  <buffer> <silent> <F9>           <Plug>(IPython-RunLines)
        "map  <buffer> <silent> ,d             <Plug>(IPython-OpenPyDoc)
        map  <buffer> <silent> <M-r>          <Plug>(IPython-UpdateShell)
        map  <buffer> <silent> <S-F9>         <Plug>(IPython-ToggleReselect)
        "map  <buffer> <silent> <C-F6>         <Plug>(IPython-StartDebugging)
        "map  <buffer> <silent> <F6>           <Plug>(IPython-BreakpointSet)
        "map  <buffer> <silent> <S-F6>         <Plug>(IPython-BreakpointClear)
        "map  <buffer> <silent> <F7>           <Plug>(IPython-DebugThisFile)
        "map  <buffer> <silent> <S-F7>         <Plug>(IPython-BreakpointClearAll)
        imap <buffer>          <C-F5>         <C-o><Plug>(IPython-RunFile)
        imap <buffer>          <S-F5>         <C-o><Plug>(IPython-RunLines)
        " imap <buffer> <silent> <F5>           <C-o><Plug>(IPython-RunFile)
        map  <buffer>          <C-F5>         <Plug>(IPython-ToggleSendOnSave)
        "" Example of how to quickly clear the current plot with a keystroke
        "map  <buffer> <silent> <F12>          <Plug>(IPython-PlotClearCurrent)
        "" Example of how to quickly close all figures with a keystroke
        "map  <buffer> <silent> <F11>          <Plug>(IPython-PlotCloseAll)

        "pi custom
        map  <buffer> <silent> <C-Return>        <Plug>(IPython-RunFile)
        " map  <buffer> <silent> <Leader>x         <Plug>(IPython-RunLine)
        " imap <buffer> <silent> <Leader>x         <Esc><Plug>(IPython-RunLine)
        map  <buffer> <silent> <M-S>             <Plug>(IPython-RunLineAsTopLevel)
        "xmap <buffer> <silent> <Leader>x         <Plug>(IPython-RunLinesAsTopLevel)
        xmap <buffer> <silent> <M-S>             <Plug>(IPython-RunLines)
        map  <buffer> <silent> <Leader><Leader>x <Plug>(IPython-RunCell)

        " noremap  <buffer> <silent> <M-c>      I#<ESC>
        " xnoremap <buffer> <silent> <M-c>      I#<ESC>
        " noremap  <buffer> <silent> <M-C>      :s/^\([ \t]*\)#/\1/<CR>
        " xnoremap <buffer> <silent> <M-C>      :s/^\([ \t]*\)#/\1/<CR>

        nnoremap <buffer> <C-c> :<C-u>IPythonInterrupt<CR>
        inoremap <buffer> <Leader>K <Esc>:<C-u>call <SID>GetDocBuffer()<CR>
    endif

    augroup vim_ipython_autostart
        autocmd!
        autocmd BufEnter,BufNewFile *.py,--Python-- if g:ipy_autostart && !exists('b:did_ipython')
            \ | call s:DoMappings() | endif
        autocmd FileType python if g:ipy_autostart && !exists('b:did_ipython')
            \ | call s:DoMappings() | endif
    augroup END

    setlocal omnifunc=CompleteIPython
endfunction

function! s:GetDocBuffer()
    python get_doc_buffer()
    nnoremap <buffer> <silent> gi ZQ:undojoin<bar>startinsert!<CR>
    nnoremap <buffer> <silent> q ZQ:undojoin<bar>startinsert!<CR>
    nnoremap <buffer> <silent> ` <C-w>p:if winheight(0)<30<bar>res 30<bar>endif<bar>undojoin<bar>startinsert!<CR>
endfunction

command! -nargs=* IPython :call <SID>DoMappings()|:Python2or3 km_from_string("<args>")
command! -nargs=0 IPythonClipboard :Python2or3 km_from_string(vim.eval('@+'))
command! -nargs=0 IPythonXSelection :Python2or3 km_from_string(vim.eval('@*'))
command! -nargs=* IPythonNew :Python2or3 new_ipy("<args>")
command! -nargs=* IPythonInterrupt :Python2or3 interrupt_kernel_hack("<args>")
command! -nargs=0 IPythonTerminate :Python2or3 terminate_kernel_hack()
command! -nargs=0 -bang IPythonInput :Python2or3 InputPrompt(force='<bang>')
command! -nargs=0 -bang IPythonInputSecret :Python2or3 InputPrompt(force='<bang>', hide_input=True)

function! IPythonBalloonExpr()
Python2or3 << endpython
>>>>>>> 26c8a7c2
word = vim.eval('v:beval_text')
reply = get_doc(word)
vim.command("let l:doc = %s"% reply)
endpython
return l:doc
endfunction

if g:ipython_greedy_matching
    let s:split_pattern = "[^= \r\n*().@-]"
else
    let s:split_pattern = '\k\|\.'
endif

Python2or3 << endpython
def process_matches(matches, metadata, result):
    if PY3:
        completions = matches
    else:
        completions = [s.encode(vim_encoding) for s in matches]
    if vim.vars['ipython_dictionary_completion'] and not vim.vars['ipython_greedy_matching']:
        for char in '\'"':
            if any(c.endswith(char + ']') for c in completions):
                completions = [c for c in completions if c.endswith(char + ']')]
                break
    try:
        completions, metadata = zip(*sorted(zip(completions, metadata),
                                            key=lambda x: x[0].lstrip('%').lower()))
    except ValueError:
        pass
    for c, m in zip(completions, metadata):
        result.clear()
        result['word'] = c
        # vim can't handle null bytes in Python strings
        for k, v in m.items():
          result[k] = v.replace('\0', '^@')
        vim.command('call add(res, {%s})' % ','.join(
            '"{k}": IPythonPyeval("r[\'{k}\']")'.format(k=k)
            for k in result))
endpython

fun! CompleteIPython(findstart, base)
    if a:findstart
        " return immediately for imports
        if getline('.')[:col('.')-1] =~#
            \ '\v^\s*(from\s+\w+(\.\w+)*\s+import\s+(\w+,\s+)*|import\s+)'
            let line = getline('.')
            let s:start = col('.') - 1
            while s:start && line[s:start - 1] =~ '[._[:alnum:]]'
                let s:start -= 1
            endwhile
            Python2or3 current_line = vim.current.line
            return s:start
        endif
        " locate the start of the word
        let line = split(getline('.')[:col('.')-1], '\zs')
        let s:start = col('.') - 1
        if s:start == 0 || (len(line) == s:start &&
            \ line[s:start-2] !~ s:split_pattern &&
            \ !(g:ipython_greedy_matching && s:start >= 2
            \   && line[s:start-3] =~ '\k') &&
            \ join(line[s:start-3:s:start-2], '') !=# '].')
            let s:start = -1
            return s:start
        endif
        let s:start = strchars(getline('.')[:col('.')-1]) - 1
        let bracket_level = 0
        while s:start > 0 && (line[s:start-1] =~ s:split_pattern
            \ || (g:ipython_greedy_matching && line[s:start-1] == '.'
            \     && s:start >= 2 && line[s:start-2] =~ '\k')
            \ || (g:ipython_greedy_matching && line[s:start-1] == '-'
            \     && s:start >= 2 && line[s:start-2] == '[')
            \ || join(line[s:start-2:s:start-1], '') ==# '].')
            if g:ipython_greedy_matching && line[s:start-1] == '['
                if (s:start == 1 || line[s:start-2] !~ '\k\|\]')
                    \ || bracket_level > 0
                    break
                endif
                let bracket_level += 1
            elseif g:ipython_greedy_matching && line[s:start-1] == ']'
                let bracket_level -= 1
            endif
            let s:start -= 1
        endwhile
<<<<<<< HEAD
        echo start
        pythonx << endpython
current_line = vim.current.line
endpython
        return start
      else
        " find months matching with "a:base"
        let res = []
        pythonx << endpython
=======
        Python2or3 current_line = vim.current.line
        return s:start + len(join(line[: s:start], '')) -
            \ len(getline('.')[: s:start])
    else
        " find months matching with "a:base"
        let res = []
        if s:start == -1 | return [] | endif
        " don't complete numeric literals
        if a:base =~? '\v^[-+]?\d*\.?\d+(e[-+]?\d+)?\.$' | return [] | endif
        " don't complete incomplete string literals
        if a:base =~? '\v^(([^''].*)?['']|([^"].*)?["])\.$' | return [] | endif
        let start = s:start
        Python2or3 << endpython
>>>>>>> 26c8a7c2
base = vim.eval("a:base")
try:
    matches, metadata = ipy_complete(base, current_line, int(vim.eval('start')) + len(base))
except IOError:
    if vim.eval('exists("*jedi#completions")') == '1':
        vim.command('setlocal omnifunc=jedi#completions')
    else:
        vim.command('setlocal omnifunc=')
    vim.command('return []')
r = dict()  # result object to let vim access namespace while in a function
process_matches(matches, metadata, r)
endpython
        return res
<<<<<<< HEAD
      endif
    endfun

let g:loaded_ipy = 1
"=============================================================================
"=============================================================================
=======
    endif
endfun

" Custom folding function to fold cells
function! FoldByCell(lnum)
    let pattern = '\v^\s*(##|' . escape('# <codecell>', '<>') . '|# %%).*$'
    if getline(a:lnum) =~? pattern
        return '>1'
    elseif getline(a:lnum+1) =~? pattern
        return '<1'
    else
        return '='
    endif
endfunction

function! EnableFoldByCell()
	setlocal foldmethod=expr
	setlocal foldexpr=FoldByCell(v:lnum)
endfunction

if g:ipy_cell_folding != 0
    call EnableFoldByCell()
endif

function! IPythonHistory(pattern, ...)
    let session = a:0 > 0 ? a:1 : (-1)
    let res = []
    Python2or3 << endpython
n = vim.vars.get('ipython_history_len', 100)
pattern = vim.eval('a:pattern')
if pattern:
    if not pattern.startswith('*') and not pattern.endswith('*'):
        pattern = '*{0}*'.format(pattern)
    pattern = pattern.replace('[', '[[]')
else:
    pattern = None
unique = vim.eval('get(g:, "ipython_history_unique", "")')
unique = bool(int(unique)) if unique else pattern is not None
if int(vim.eval('session')) >= 0:
    history = get_session_history(session=int(vim.eval('session')),
                                  pattern=pattern)
else:
    history = get_history(n, pattern=pattern, unique=unique)
seen = set()
for session, line, code in reversed(
        [list(h)[-1] for _, h in it.groupby(
         history, lambda i: (i[0], i[2]))]):
    if not unique or code.strip() not in seen:
        seen.add(code.strip())
        vim.command('call add(res, {'
        '"session": +IPythonPyeval("session"), '
        '"line": +IPythonPyeval("line"), '
        '"code": IPythonPyeval("code")})')
endpython
    return res
endfunction

function! IPythonCmdComplete(arglead, cmdline, cursorpos, ...)
  let res = []
Python2or3 << endpython
arglead = vim.eval('a:arglead')
if ' ' in arglead and not (arglead.strip().startswith('from ') or
                           arglead.strip().startswith('import ')):
    start = arglead.split()[-1]
else:
    start = arglead

try:
    matches, metadata = ipy_complete(start,
                                     vim.eval('a:cmdline'),
                                     int(vim.eval('a:cursorpos')))
except IOError:
    vim.command('return []')

if ' ' in arglead:
    arglead = arglead.rpartition(' ')[0]
    matches = ['%s %s' % (arglead, m) for m in matches]
if int(vim.eval('a:0')):
    r = dict()
    process_matches(matches, metadata, r)
endpython
  if a:0
    return res
  else
    return IPythonPyeval('matches')
  endif
endfunction

function! GreedyCompleteIPython(findstart, base)
  if a:findstart
    let line = getline('.')
    let start = col('.') - 1
    while start && line[start - 1] =~ '\S'
      let start -= 1
    endwhile
    return start
  else
    return IPythonCmdComplete(a:base, a:base, len(a:base), 1)
  endif
endfunction

function! s:opfunc(type)
  " Originally from tpope/vim-scriptease
  let sel_save = &selection
  let cb_save = &clipboard
  let reg_save = @@
  let left_save = getpos("'<")
  let right_save = getpos("'>")
  let vimode_save = visualmode()
  try
    set selection=inclusive clipboard-=unnamed clipboard-=unnamedplus
    if a:type =~ '^\d\+$'
      silent exe 'normal! ^v'.a:type.'$hy'
    elseif a:type =~# '^.$'
      silent exe "normal! `<" . a:type . "`>y"
    elseif a:type ==# 'line'
      silent exe "normal! '[V']y"
    elseif a:type ==# 'block'
      silent exe "normal! `[\<C-V>`]y"
    elseif a:type ==# 'visual'
      silent exe "normal! gvy"
    else
      silent exe "normal! `[v`]y"
    endif
    redraw
    let l:cmd = @@
  finally
    let @@ = reg_save
    let &selection = sel_save
    let &clipboard = cb_save
    exe "normal! " . vimode_save . "\<Esc>"
    call setpos("'<", left_save)
    call setpos("'>", right_save)
  endtry
Python2or3 << EOF
import textwrap
import vim
run_command(textwrap.dedent(vim.eval('l:cmd')))
EOF
endfunction
>>>>>>> 26c8a7c2
<|MERGE_RESOLUTION|>--- conflicted
+++ resolved
@@ -1,52 +1,21 @@
-"=============================================================================
-"    File: ftplugin/python/ipy.vim
-" Created: 07/28/11 22:14:58
-"  Author: Paul Ivanov (http://pirsquared.org)
-"  Updated: [02/14/2018, 12:31] Bernie Roesler
-"
-" Description: Vim integration with IPython 6.1.0+
-"
-" A two-way integration between Vim and IPython (now Jupyter Console, etc.).
+" Vim integration with IPython 0.11+
+"
+" A two-way integration between Vim and IPython.
 "
 " Using this plugin, you can send lines or whole files for IPython to execute,
 " and also get back object introspection and word completions in Vim, like
-" what you get with: object?<enter>, or object.<tab> in IPython
-"
-" This version of vim-ipython has been tested on the following:
-" $ ipython --version           # 6.1.0
-" $ jupyter --version           # 4.3.0
-" $ jupyter console --version   # 5.2.0
-" $ jupyter qtconsole --version # 4.3.1
-" $ jupyter notebook --version  # 5.0.0
-
-"=============================================================================
-
-" TODO move to docs
-"----------------------------------------------------------------------------- 
-"        Quickstart Guide: {{{
-"-----------------------------------------------------------------------------
-" Start `jupyter qtconsole`, `jupyter console`, or `jupyter notebook` and open
-" a notebook using a separate terminal window, tmux pane, or your web browser.
-" Source this file, which provides the IPython command:
+" what you get with: object?<enter> object.<tab> in IPython
+"
+" -----------------
+" Quickstart Guide:
+" -----------------
+" Start `ipython qtconsole`, `ipython console`, or  `ipython notebook` and
+" open a notebook using you web browser.  Source this file, which provides new
+" IPython command
 "
 "   :source ipy.vim
 "   :IPython
 "
-<<<<<<< HEAD
-"}}}
-
-" if exists("g:loaded_ipy") || !has('pythonx') || &cp || version < 800
-if !has('pythonx') || &cp || version < 800
-    finish
-endif
-
-"----------------------------------------------------------------------------- 
-"        Configuration {{{
-"-----------------------------------------------------------------------------
-" Allow custom mappings
-if !exists('g:ipy_mapkeys')
-    let g:ipy_mapkeys = 0
-=======
 " written by Paul Ivanov (http://pirsquared.org)
 "
 if !(has('python') || has('python3'))
@@ -72,7 +41,6 @@
 " Allow custom mappings.
 if !exists('g:ipy_perform_mappings')
     let g:ipy_perform_mappings = 1
->>>>>>> 26c8a7c2
 endif
 
 " Enable cell folding
@@ -112,34 +80,15 @@
 endif
 
 " Register IPython completefunc
-<<<<<<< HEAD
-" 'global'   -- for all of vim.
-" 'local'    -- only for the current buffer (default).
-=======
 " 'global'   -- for all of vim (default).
 " 'local'    -- only for the current buffer.
 " 'omni'     -- set omnifunc for current buffer.
->>>>>>> 26c8a7c2
 " otherwise  -- don't register it at all.
 "
 " you can later set it using ':set completefunc=CompleteIPython', which will
 " correspond to the 'global' behavior, or with ':setl ...' to get the 'local'
 " behavior
-"
 if !exists('g:ipy_completefunc')
-<<<<<<< HEAD
-    let g:ipy_completefunc = 'local'
-endif
-
-" Import python functions
-pythonx << EOF
-import vim
-import sys
-vim_ipython_path = vim.eval("expand('<sfile>:p:h')")
-sys.path.append(vim_ipython_path)
-from vim_ipython import *
-EOF
-=======
     let g:ipy_completefunc = 'omni'
 endif
 
@@ -173,16 +122,11 @@
 from vim_ipython import *
 
 endpython
->>>>>>> 26c8a7c2
 
 fun! <SID>toggle_send_on_save()
     if exists("s:ssos") && s:ssos == 0
         let s:ssos = 1
-<<<<<<< HEAD
-        au BufWritePost *.py :pythonx run_this_file()
-=======
         au BufWritePost *.py :Python2or3 run_this_file()
->>>>>>> 26c8a7c2
         echo "Autosend On"
     else
         let s:ssos = 0
@@ -191,99 +135,6 @@
     endif
 endfun
 
-<<<<<<< HEAD
-" Update the vim-ipython shell when the cursor is not moving.
-" You can change how quickly this happens after you stop moving the cursor by
-" setting 'updatetime' (in milliseconds). For example, to have this event
-" trigger after 1 second:
-"
-"       :set updatetime 1000
-"
-" NOTE: This will only be triggered once, after the first 'updatetime'
-" milliseconds, *not* every 'updatetime' milliseconds. see :help CursorHold
-" for more info.
-"
-" TODO: Make this easily configurable on the fly, so that an introspection
-" buffer we may have opened up doesn't get closed just because of an idle
-" event (i.e. user pressed \d and then left the buffer that popped up, but
-" expects it to stay there).
-" au CursorHold *.*,vim-ipython :pythonx if update_subchannel_msgs(): echo("vim-ipython shell updated (on idle)",'Operator')
-
-" XXX: broken - cursor hold update for insert mode moves the cursor one
-" character to the left of the last character (update_subchannel_msgs must be
-" doing this)
-"au CursorHoldI *.* :pythonx if update_subchannel_msgs(): echo("vim-ipython shell updated (on idle)",'Operator')
-
-" Same as above, but on regaining window focus (mostly for GUIs)
-" au FocusGained *.*,vim-ipython :pythonx if update_subchannel_msgs(): echo("vim-ipython shell updated (on input focus)",'Operator')
-
-" Update vim-ipython buffer when we move the cursor there. A message is only
-" displayed if vim-ipython buffer has been updated.
-" au BufEnter vim-ipython :pythonx if update_subchannel_msgs(): echo("vim-ipython shell updated (on buffer enter)",'Operator')
-
-" Setup plugin mappings for the most common ways to interact with ipython.
-noremap  <Plug>IPython-RunFile            :pythonx run_this_file()<CR>
-noremap  <Plug>IPython-RunLine            :pythonx run_this_line()<CR>
-noremap  <Plug>IPython-RunLines           :pythonx run_these_lines()<CR>
-noremap  <Plug>IPython-OpenPyDoc          :pythonx get_doc_buffer()<CR>
-noremap  <Plug>IPython-UpdateShell        :pythonx if update_subchannel_msgs(force=True): echo("vim-ipython shell updated",'Operator')<CR>
-noremap  <Plug>IPython-ToggleReselect     :pythonx toggle_reselect()<CR>
-"noremap  <Plug>IPython-StartDebugging     :pythonx send('%pdb')<CR>
-"noremap  <Plug>IPython-BreakpointSet      :pythonx set_breakpoint()<CR>
-"noremap  <Plug>IPython-BreakpointClear    :pythonx clear_breakpoint()<CR>
-"noremap  <Plug>IPython-DebugThisFile      :pythonx run_this_file_pdb()<CR>
-"noremap  <Plug>IPython-BreakpointClearAll :pythonx clear_all_breaks()<CR>
-noremap  <Plug>IPython-ToggleSendOnSave   :call <SID>toggle_send_on_save()<CR>
-noremap  <Plug>IPython-PlotClearCurrent   :pythonx run_command("plt.clf()")<CR>
-noremap  <Plug>IPython-PlotCloseAll       :pythonx run_command("plt.close('all')")<CR>
-noremap  <Plug>IPython-RunLineAsTopLevel  :pythonx dedent_run_this_line()<CR>
-xnoremap <Plug>IPython-RunLinesAsTopLevel :pythonx dedent_run_these_lines()<CR>
-
-if g:ipy_mapkeys
-    map  <buffer> <silent> <F5>           <Plug>IPython-RunFile
-    map  <buffer> <silent> <S-F5>         <Plug>IPython-RunLine
-    map  <buffer> <silent> <F9>           <Plug>IPython-RunLines
-    map  <buffer> <silent> <LocalLeader>d <Plug>IPython-OpenPyDoc
-    map  <buffer> <silent> <LocalLeader>s <Plug>IPython-UpdateShell
-    map  <buffer> <silent> <S-F9>         <Plug>IPython-ToggleReselect
-    "map  <buffer> <silent> <C-F6>         <Plug>IPython-StartDebugging
-    "map  <buffer> <silent> <F6>           <Plug>IPython-BreakpointSet
-    "map  <buffer> <silent> <S-F6>         <Plug>IPython-BreakpointClear
-    "map  <buffer> <silent> <F7>           <Plug>IPython-DebugThisFile
-    "map  <buffer> <silent> <S-F7>         <Plug>IPython-BreakpointClearAll
-    imap <buffer>          <C-F5>         <C-o><Plug>IPython-RunFile
-    imap <buffer>          <S-F5>         <C-o><Plug>IPython-RunLines
-    imap <buffer> <silent> <F5>           <C-o><Plug>IPython-RunFile
-    map  <buffer>          <C-F5>         <Plug>IPython-ToggleSendOnSave
-    "" Example of how to quickly clear the current plot with a keystroke
-    "map  <buffer> <silent> <F12>          <Plug>IPython-PlotClearCurrent
-    "" Example of how to quickly close all figures with a keystroke
-    "map  <buffer> <silent> <F11>          <Plug>IPython-PlotCloseAll
-
-    "pi custom
-    map  <buffer> <silent> <C-Return>     <Plug>IPython-RunFile
-    map  <buffer> <silent> <C-s>          <Plug>IPython-RunLine
-    imap <buffer> <silent> <C-s>          <C-o><Plug>IPython-RunLine
-    map  <buffer> <silent> <M-s>          <Plug>IPython-RunLineAsTopLevel
-    xmap <buffer> <silent> <C-S>          <Plug>IPython-RunLines
-    xmap <buffer> <silent> <M-s>          <Plug>IPython-RunLinesAsTopLevel
-
-    noremap  <buffer> <silent> <M-c>      I#<ESC>
-    xnoremap <buffer> <silent> <M-c>      I#<ESC>
-    noremap  <buffer> <silent> <M-C>      :s/^\([ \t]*\)#/\1/<CR>
-    xnoremap <buffer> <silent> <M-C>      :s/^\([ \t]*\)#/\1/<CR>
-endif
-
-command! -nargs=* IPython :pythonx km_from_string("<args>")
-command! -nargs=0 IPythonClipboard :pythonx km_from_string(vim.eval('@+'))
-command! -nargs=0 IPythonXSelection :pythonx km_from_string(vim.eval('@*'))
-command! -nargs=* IPythonNew :pythonx new_ipy("<args>")
-command! -nargs=* IPythonInterrupt :pythonx interrupt_kernel_hack("<args>")
-command! -nargs=0 IPythonTerminate :pythonx terminate_kernel_hack()
-
-function! IPythonBalloonExpr()
-pythonx << endpython
-=======
 augroup vim-ipython
     autocmd!
     au FileType python IPython
@@ -418,7 +269,6 @@
 
 function! IPythonBalloonExpr()
 Python2or3 << endpython
->>>>>>> 26c8a7c2
 word = vim.eval('v:beval_text')
 reply = get_doc(word)
 vim.command("let l:doc = %s"% reply)
@@ -502,17 +352,6 @@
             endif
             let s:start -= 1
         endwhile
-<<<<<<< HEAD
-        echo start
-        pythonx << endpython
-current_line = vim.current.line
-endpython
-        return start
-      else
-        " find months matching with "a:base"
-        let res = []
-        pythonx << endpython
-=======
         Python2or3 current_line = vim.current.line
         return s:start + len(join(line[: s:start], '')) -
             \ len(getline('.')[: s:start])
@@ -526,7 +365,6 @@
         if a:base =~? '\v^(([^''].*)?['']|([^"].*)?["])\.$' | return [] | endif
         let start = s:start
         Python2or3 << endpython
->>>>>>> 26c8a7c2
 base = vim.eval("a:base")
 try:
     matches, metadata = ipy_complete(base, current_line, int(vim.eval('start')) + len(base))
@@ -540,14 +378,6 @@
 process_matches(matches, metadata, r)
 endpython
         return res
-<<<<<<< HEAD
-      endif
-    endfun
-
-let g:loaded_ipy = 1
-"=============================================================================
-"=============================================================================
-=======
     endif
 endfun
 
@@ -687,5 +517,4 @@
 import vim
 run_command(textwrap.dedent(vim.eval('l:cmd')))
 EOF
-endfunction
->>>>>>> 26c8a7c2
+endfunction