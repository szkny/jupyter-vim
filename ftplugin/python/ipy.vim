--- conflicted
+++ resolved
@@ -203,13 +203,8 @@
         klass = sc.__class__
         klass._oinfo_orig = klass.object_info
         klass.object_info = lambda s,x,y: s._oinfo_orig(x)
-<<<<<<< HEAD
 
     #XXX: backwards compatability for IPython < 1.0
-=======
-    
-    #XXX: backwards compatibility for IPython < 1.0
->>>>>>> 103d7819
     if not hasattr(kc, 'iopub_channel'):
         kc.iopub_channel = kc.sub_channel
 
